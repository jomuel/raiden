--- conflicted
+++ resolved
@@ -235,66 +235,7 @@
 
 
 def on_blockchain_event(raiden, event, current_block_number):
-<<<<<<< HEAD
-    log.debug(
-        'BLOCKCHAIN EVENT',
-        node=pex(raiden.address),
-        chain_event=event,
-        block_number=current_block_number,
-    )
-
-    data = event.event_data
-
-    if data['event'] == EVENT_TOKEN_ADDED:
-        data['registry_address'] = to_canonical_address(data['args']['registry_address'])
-        data['channel_manager_address'] = to_canonical_address(
-            data['args']['channel_manager_address'],
-        )
-        handle_tokennetwork_new(raiden, event, current_block_number)
-
-    elif data['event'] == EVENT_CHANNEL_NEW:
-        data['registry_address'] = to_canonical_address(data['args']['registry_address'])
-        data['participant1'] = to_canonical_address(data['args']['participant1'])
-        data['participant2'] = to_canonical_address(data['args']['participant2'])
-        handle_channel_new(raiden, event, current_block_number)
-
-    elif data['event'] == EVENT_CHANNEL_NEW_BALANCE:
-        data['registry_address'] = to_canonical_address(data['args']['registry_address'])
-        data['token_address'] = to_canonical_address(data['args']['token_address'])
-        data['participant'] = to_canonical_address(data['args']['participant'])
-        data['balance'] = data['args']['balance']
-        handle_channel_new_balance(raiden, event, current_block_number)
-
-    elif data['event'] == EVENT_CHANNEL_CLOSED:
-        data['registry_address'] = to_canonical_address(data['args']['registry_address'])
-        data['closing_address'] = to_canonical_address(data['args']['closing_address'])
-        handle_channel_closed(raiden, event, current_block_number)
-
-    elif data['event'] == EVENT_CHANNEL_SETTLED:
-        data['registry_address'] = to_canonical_address(data['args']['registry_address'])
-        handle_channel_settled(raiden, event, current_block_number)
-
-    elif data['event'] == EVENT_CHANNEL_SECRET_REVEALED:
-        data['registry_address'] = to_canonical_address(data['args']['registry_address'])
-        data['receiver_address'] = to_canonical_address(data['args']['receiver_address'])
-        data['secret'] = data['args']['secret']
-        handle_channel_unlock(raiden, event, current_block_number)
-
-    # fix for https://github.com/raiden-network/raiden/issues/1508
-    # balance proof updates are handled in the linked code, so no action is needed here
-    # https://github.com/raiden-network/raiden/blob/da54ef4b20fb006c126fcb091b18269314c2003b/raiden/transfer/channel.py#L1337-L1344  # noqa
-    elif data['event'] == EVENT_TRANSFER_UPDATED:
-        pass
-
-    else:
-        log.error('Unknown event type', event_name=data['event'], raiden_event=event)
-
-
-def on_blockchain_event2(raiden, event, current_block_number):
     log.debug('BLOCKCHAIN EVENT', node=pex(raiden.address), chain_event=event)
-=======
-    log.debug('EVENT', node=pex(raiden.address), chain_event=event)
->>>>>>> c38a9467
 
     event = decode_event_to_internal(event)
     data = event.event_data
